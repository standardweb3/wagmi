name: Main

on:
  pull_request:
  push:
    branches: [main]
  workflow_dispatch:

concurrency:
  group: ${{ github.workflow }}-${{ github.head_ref || github.run_id }}
  cancel-in-progress: true

jobs:
  install:
    name: Install
    runs-on: ubuntu-latest
    strategy:
      matrix:
        node-version: [19]
        pnpm-version: [8]
    steps:
      - uses: actions/checkout@v3
        with:
          submodules: true
      - uses: pnpm/action-setup@v2.2.4
        with:
          version: ${{ matrix.pnpm-version }}
      - name: Set up Node ${{ matrix.node-version }}
        uses: actions/setup-node@v3
        with:
          cache: 'pnpm'
          node-version: ${{ matrix.node-version }}
      - name: Cache pnpm
        uses: actions/cache@v3
        with:
          path: ~/.pnpm-store
          key: pnpm-${{ hashFiles('pnpm-lock.yaml') }}
          restore-keys: pnpm-
      - name: Cache node_modules
        uses: actions/cache@v3
        id: cache-node-modules
        with:
          path: |
            node_modules
            docs/node_modules
            examples/**/node_modules
            packages/**/node_modules
            packages/**/dist
            references/packages/**/node_modules
          key: modules-${{ hashFiles('pnpm-lock.yaml') }}
      - name: Install Dependencies
        if: steps.cache-node-modules.outputs.cache-hit != 'true'
        run: pnpm i
      - name: Link Dependencies
        if: steps.cache-node-modules.outputs.cache-hit == 'true'
        run: pnpm dev

  lint:
    name: Lint
    needs: install
    runs-on: ubuntu-latest
    strategy:
      matrix:
        node-version: [19]
        pnpm-version: [8]
    steps:
      - uses: actions/checkout@v3
        with:
          submodules: true
          repository: ${{ github.event.pull_request.head.repo.full_name }}
          ref: ${{ github.event.pull_request.head.ref }}
      - uses: pnpm/action-setup@v2.2.4
        with:
          version: ${{ matrix.pnpm-version }}
      - name: Set up Node ${{ matrix.node-version }}
        uses: actions/setup-node@v3
        with:
          cache: 'pnpm'
          node-version: ${{ matrix.node-version }}
      - name: Cache node_modules
        uses: actions/cache@v3
        with:
          path: |
            node_modules
            docs/node_modules
            examples/**/node_modules
            packages/**/node_modules
            packages/**/dist
            references/packages/**/node_modules
          key: modules-${{ hashFiles('pnpm-lock.yaml') }}
      - name: Check types
        run: pnpm typecheck
      - name: Lint & format code
        run: pnpm lint:fix && pnpm lint:format packages
      - name: Commit
        run: |
          git config --global user.email "github-actions[bot]@users.noreply.github.com"
          git config --global user.name "github-actions[bot]"

          git add .
          if [ -z "$(git status --porcelain)" ]; then
            echo "no formatting changed"
            exit 0
          fi
          git commit -m "chore: format"
          git push
          echo "pushed formatting changes https://github.com/$GITHUB_REPOSITORY/commit/$(git rev-parse HEAD)"

  build:
    name: Build
    needs: lint
    runs-on: ubuntu-latest
    strategy:
      matrix:
        node-version: [19]
        pnpm-version: [8]
    steps:
      - uses: actions/checkout@v3
        with:
          submodules: true
      - uses: pnpm/action-setup@v2.2.4
        with:
          version: ${{ matrix.pnpm-version }}
      - name: Set up Node ${{ matrix.node-version }}
        uses: actions/setup-node@v3
        with:
          cache: 'pnpm'
          node-version: ${{ matrix.node-version }}
      - name: Cache node_modules
        uses: actions/cache@v3
        with:
          path: |
            node_modules
            docs/node_modules
            examples/**/node_modules
            packages/**/node_modules
            packages/**/dist
            references/packages/**/node_modules
          key: modules-${{ hashFiles('pnpm-lock.yaml') }}
      - name: Build
        run: pnpm build

  test:
    name: Test
    needs: lint
    runs-on: ubuntu-latest
    env:
      ANVIL_BLOCK_NUMBER: 16773780
    strategy:
      matrix:
<<<<<<< HEAD
        # TODO: Switch back to Node 16 once Vitest is patched
        # https://github.com/vitest-dev/vitest/issues/1191
        node-version: [19]
        pnpm-version: [8]
        react-version: [17, 18]
=======
        node-version: [19]
        pnpm-version: [8]
>>>>>>> 38f03dab
    steps:
      - uses: actions/checkout@v3
        with:
          submodules: true
      - uses: pnpm/action-setup@v2.2.4
        with:
          version: ${{ matrix.pnpm-version }}
      - name: Set up Node ${{ matrix.node-version }}
        uses: actions/setup-node@v3
        with:
          cache: 'pnpm'
          node-version: ${{ matrix.node-version }}
      - name: Cache node_modules
        uses: actions/cache@v3
        with:
          path: |
            node_modules
            docs/node_modules
            examples/**/node_modules
            packages/**/node_modules
            packages/**/dist
            references/packages/**/node_modules
          key: modules-${{ hashFiles('pnpm-lock.yaml') }}
      - name: Cache Anvil
        uses: 'actions/cache@v3'
        with:
          path: ~/.foundry/cache/rpc/**/${{ env.ANVIL_BLOCK_NUMBER }}
          key: foundry-anvil-${{ env.ANVIL_BLOCK_NUMBER }}
      - name: Install rust
        uses: actions-rs/toolchain@v1
        with:
          toolchain: stable
          target: wasm32-unknown-unknown
          profile: minimal
          override: true
      - name: Install Anvil
        uses: foundry-rs/foundry-toolchain@v1
        with:
          version: nightly
      - name: Launch Anvil
        run: anvil --fork-url $ANVIL_FORK_URL --fork-block-number $ANVIL_BLOCK_NUMBER &
        env:
          ANVIL_FORK_URL: ${{ secrets.ANVIL_FORK_URL }}
      - name: Test `@wagmi/cli`, `@wagmi/core`, and `wagmi`
        run: pnpm test:coverage
      - name: Test types
        run: pnpm test:typecheck
      # Need to shutdown Anvil so cache gets created
      - name: Shutdown Anvil
        run: pkill -2 anvil<|MERGE_RESOLUTION|>--- conflicted
+++ resolved
@@ -148,16 +148,8 @@
       ANVIL_BLOCK_NUMBER: 16773780
     strategy:
       matrix:
-<<<<<<< HEAD
-        # TODO: Switch back to Node 16 once Vitest is patched
-        # https://github.com/vitest-dev/vitest/issues/1191
-        node-version: [19]
-        pnpm-version: [8]
-        react-version: [17, 18]
-=======
-        node-version: [19]
-        pnpm-version: [8]
->>>>>>> 38f03dab
+        node-version: [19]
+        pnpm-version: [8]
     steps:
       - uses: actions/checkout@v3
         with:
