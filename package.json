{
  "name": "root",
  "scripts": {
    "anvil": "anvil --fork-url $ANVIL_FORK_URL --fork-block-number 15578840",
    "build": "pnpm --filter './packages/**' build",
    "changeset:release": "pnpm build && changeset publish",
    "changeset:version": "changeset version && pnpm install --lockfile-only",
    "dev": "pnpm --parallel --filter './packages/**' dev",
    "docs:build": "pnpm --parallel --filter './packages/**' --filter docs build",
    "docs:dev": "pnpm dev && pnpm --filter docs dev",
    "lint": "eslint . --cache",
    "lint:fix": "pnpm lint --fix",
    "lint:format": "prettier --write",
    "playground": "pnpm dev && pnpm --filter example-dev dev",
    "postinstall": "pnpm dev",
    "preinstall": "npx only-allow pnpm",
    "prepare": "npx simple-git-hooks",
    "test": "vitest",
    "test:coverage": "vitest run --coverage",
    "test:run": "vitest run",
    "test:typecheck": "vitest typecheck",
    "test:ui": "vitest --ui",
    "test:update": "vitest --update",
    "typecheck": "tsc --noEmit"
  },
  "devDependencies": {
    "@changesets/changelog-github": "^0.4.6",
    "@changesets/cli": "^2.25.2",
    "@ethersproject/providers": "^5.7.1",
    "@types/eslint": "^8.4.10",
    "@types/fs-extra": "^9.0.13",
    "@types/node": "17.0.21",
    "@types/prettier": "^2.7.0",
<<<<<<< HEAD
    "@typescript-eslint/eslint-plugin": "^5.40.1",
    "@typescript-eslint/parser": "^5.40.1",
    "@vitest/coverage-c8": "^0.25.2",
    "@vitest/ui": "^0.25.2",
    "@wagmi/chains": "0.0.0-20221201004721",
=======
    "@typescript-eslint/eslint-plugin": "^5.45.0",
    "@typescript-eslint/parser": "^5.45.0",
    "@vitest/coverage-c8": "^0.25.3",
    "@vitest/ui": "^0.25.3",
>>>>>>> ad7a7b5d
    "eslint": "8.17.0",
    "eslint-config-prettier": "^8.5.0",
    "eslint-import-resolver-typescript": "^2.7.1",
    "eslint-plugin-eslint-comments": "^3.2.0",
    "eslint-plugin-import": "^2.26.0",
    "eslint-plugin-mdx": "^2.0.4",
    "eslint-plugin-prettier": "^4.2.1",
    "eslint-plugin-react-hooks": "^4.6.0",
    "eslint-plugin-testing-library": "^5.9.1",
    "ethers": "^5.7.1",
    "execa": "^6.1.0",
    "fs-extra": "^10.1.0",
    "jsdom": "^20.0.3",
    "lint-staged": "^13.0.4",
    "msw": "^0.47.4",
    "prettier": "^2.8.0",
    "simple-git-hooks": "^2.8.1",
    "tsup": "^6.5.0",
    "typescript": "^4.9.3",
    "vite": "^3.1.6",
    "vitest": "^0.25.3"
  },
  "simple-git-hooks": {
    "pre-commit": "pnpm lint-staged"
  },
  "lint-staged": {
    "*.{js,ts,tsx}": [
      "pnpm lint:fix"
    ],
    "*.{json,md,mdx,yml}": [
      "pnpm lint:format"
    ]
  },
  "packageManager": "pnpm@7.5.0",
  "engines": {
    "pnpm": ">=7"
  },
  "pnpm": {
    "overrides": {
      "esbuild": "0.15.13"
    }
  }
}<|MERGE_RESOLUTION|>--- conflicted
+++ resolved
@@ -31,18 +31,11 @@
     "@types/fs-extra": "^9.0.13",
     "@types/node": "17.0.21",
     "@types/prettier": "^2.7.0",
-<<<<<<< HEAD
-    "@typescript-eslint/eslint-plugin": "^5.40.1",
-    "@typescript-eslint/parser": "^5.40.1",
-    "@vitest/coverage-c8": "^0.25.2",
-    "@vitest/ui": "^0.25.2",
-    "@wagmi/chains": "0.0.0-20221201004721",
-=======
     "@typescript-eslint/eslint-plugin": "^5.45.0",
     "@typescript-eslint/parser": "^5.45.0",
     "@vitest/coverage-c8": "^0.25.3",
     "@vitest/ui": "^0.25.3",
->>>>>>> ad7a7b5d
+    "@wagmi/chains": "0.0.0-20221201004721",
     "eslint": "8.17.0",
     "eslint-config-prettier": "^8.5.0",
     "eslint-import-resolver-typescript": "^2.7.1",
