--- conflicted
+++ resolved
@@ -11,47 +11,39 @@
   watchBalance,
   watchNetwork,
   watchSigner,
-} from './accounts'
-export type {
-  ConnectResult,
-  FetchBalanceArgs,
-  FetchBalanceResult,
-  FetchSignerResult,
-  GetAccountResult,
-  GetNetworkResult,
-  SignMessageArgs,
-  SignMessageResult,
-  SwitchNetworkArgs,
-  WatchAccountCallback,
-  WatchBalanceCallback,
-  WatchNetworkCallback,
-  WatchSignerCallback,
+  type ConnectResult,
+  type FetchBalanceArgs,
+  type FetchBalanceResult,
+  type FetchSignerResult,
+  type GetAccountResult,
+  type GetNetworkResult,
+  type SignMessageArgs,
+  type SignMessageResult,
+  type SwitchNetworkArgs,
+  type SwitchNetworkResult,
+  type WatchAccountCallback,
+  type WatchBalanceCallback,
+  type WatchNetworkCallback,
+  type WatchSignerCallback,
 } from './accounts'
 
-<<<<<<< HEAD
-export { getContract, writeContract, watchContractEvent } from './contracts'
-export type { GetContractArgs } from './contracts'
-=======
 export {
   getContract,
   readContract,
+  watchContractEvent,
+  watchReadContract,
   writeContract,
-  watchReadContract,
-  watchContractEvent,
+  type GetContractArgs,
+  type ReadContractArgs,
+  type ReadContractConfig,
+  type ReadContractResult,
+  type WatchReadContractArgs,
+  type WatchReadContractConfig,
+  type WatchReadContractResult,
 } from './contracts'
-export type {
-  GetContractArgs,
-  ReadContractArgs,
-  ReadContractConfig,
-  ReadContractResult,
-  WatchReadContractArgs,
-  WatchReadContractConfig,
-  WatchReadContractResult,
-} from './contracts'
->>>>>>> 24610497
 
 export {
-  fetchEnsAddress,
+  fetchEnsAddress as fetchEnsAddress,
   fetchEnsAvatar,
   fetchEnsName,
   fetchEnsResolver,
@@ -59,56 +51,54 @@
   watchEnsAvatar,
   watchEnsName,
   watchEnsResolver,
-} from './ens'
-export type {
-  FetchEnsAddressArgs,
-  FetchEnsAddressResult,
-  FetchEnsAvatarArgs,
-  FetchEnsAvatarResult,
-  FetchEnsNameResult,
-  FetchEnsNameArgs,
-  FetchEnsResolverArgs,
-  FetchEnsResolverResult,
-  WatchEnsAddressCallback,
-  WatchEnsAvatarCallback,
-  WatchEnsNameCallback,
-  WatchEnsResolverCallback,
+  type FetchEnsAddressArgs,
+  type FetchEnsAddressResult,
+  type FetchEnsAvatarArgs,
+  type FetchEnsAvatarResult,
+  type FetchEnsNameArgs,
+  type FetchEnsNameResult,
+  type FetchEnsResolverArgs,
+  type FetchEnsResolverResult,
+  type WatchEnsAddressCallback,
+  type WatchEnsAvatarCallback,
+  type WatchEnsNameCallback,
+  type WatchEnsResolverCallback,
 } from './ens'
 
-<<<<<<< HEAD
-export { sendTransaction, waitForTransaction } from './transactions'
-export type {
-  SendTransactionArgs,
-  SendTransactionResult,
-  WaitForTransactionArgs,
-  WaitForTransactionResult,
-=======
 export {
   fetchBlockNumber,
   fetchFeeData,
   watchBlockNumber,
   watchFeeData,
-} from './network-status'
-export type {
-  FetchBlockNumberResult,
-  FetchFeeDataArgs,
-  FetchFeeDataResult,
-  WatchBlockNumberArgs,
-  WatchBlockNumberCallback,
-  WatchFeeDataArgs,
-  WatchFeeDataCallback,
+  type FetchBlockNumberResult,
+  type FetchFeeDataArgs,
+  type FetchFeeDataResult,
+  type WatchBlockNumberArgs,
+  type WatchBlockNumberCallback,
+  type WatchFeeDataArgs,
+  type WatchFeeDataCallback,
 } from './network-status'
 
-export { fetchToken, watchToken } from './tokens'
-export type {
-  FetchTokenArgs,
-  FetchTokenResult,
-  WatchTokenCallback,
+export {
+  getProvider,
+  type GetProviderResult,
+  getWebSocketProvider,
+  type GetWebSocketProviderResult,
+} from './providers'
+
+export {
+  fetchToken,
+  watchToken,
+  type FetchTokenArgs,
+  type FetchTokenResult,
+  type WatchTokenCallback,
 } from './tokens'
 
-export { sendTransaction, waitForTransaction } from './transactions'
-export type {
-  SendTransactionArgs,
-  WaitForTransactionArgs,
->>>>>>> 24610497
+export {
+  sendTransaction,
+  waitForTransaction,
+  type SendTransactionArgs,
+  type SendTransactionResult,
+  type WaitForTransactionArgs,
+  type WaitForTransactionResult,
 } from './transactions'