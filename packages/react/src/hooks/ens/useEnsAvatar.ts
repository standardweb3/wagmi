import {
  FetchEnsAvatarArgs,
  FetchEnsAvatarResult,
  fetchEnsAvatar,
} from '@wagmi/core'

import { QueryConfig, QueryFunctionArgs } from '../../types'
import { useChainId, useQuery } from '../utils'

export type UseEnsAvatarArgs = Partial<FetchEnsAvatarArgs>
export type UseEnsLookupConfig = QueryConfig<FetchEnsAvatarResult, Error>

<<<<<<< HEAD
export const queryKey = ({
  address,
  chainId,
}: {
  address?: UseEnsAvatarArgs['address']
  chainId?: number
}) => [{ entity: 'ensAvatar', address, chainId }] as const

const queryFn = ({
  queryKey: [{ address, chainId }],
}: QueryFunctionArgs<typeof queryKey>) => {
  if (!address) throw new Error('address is required')
  return fetchEnsAvatar({ address, chainId })
=======
type QueryKeyArgs = UseEnsAvatarArgs
type QueryKeyConfig = Pick<UseEnsLookupConfig, 'scopeKey'>

function queryKey({
  addressOrName,
  chainId,
  scopeKey,
}: QueryKeyArgs & QueryKeyConfig) {
  return [{ entity: 'ensAvatar', addressOrName, chainId, scopeKey }] as const
}

function queryFn({
  queryKey: [{ addressOrName, chainId }],
}: QueryFunctionArgs<typeof queryKey>) {
  if (!addressOrName) throw new Error('addressOrName is required')
  return fetchEnsAvatar({ addressOrName, chainId })
>>>>>>> 470cfbb5
}

export function useEnsAvatar({
  address,
  cacheTime,
  chainId: chainId_,
  enabled = true,
  scopeKey,
  staleTime = 1_000 * 60 * 60 * 24, // 24 hours
  suspense,
  onError,
  onSettled,
  onSuccess,
}: UseEnsAvatarArgs & UseEnsLookupConfig = {}) {
  const chainId = useChainId({ chainId: chainId_ })

<<<<<<< HEAD
  return useQuery(queryKey({ address, chainId }), queryFn, {
=======
  return useQuery(queryKey({ addressOrName, chainId, scopeKey }), queryFn, {
>>>>>>> 470cfbb5
    cacheTime,
    enabled: Boolean(enabled && address && chainId),
    staleTime,
    suspense,
    onError,
    onSettled,
    onSuccess,
  })
}<|MERGE_RESOLUTION|>--- conflicted
+++ resolved
@@ -10,38 +10,22 @@
 export type UseEnsAvatarArgs = Partial<FetchEnsAvatarArgs>
 export type UseEnsLookupConfig = QueryConfig<FetchEnsAvatarResult, Error>
 
-<<<<<<< HEAD
-export const queryKey = ({
-  address,
-  chainId,
-}: {
-  address?: UseEnsAvatarArgs['address']
-  chainId?: number
-}) => [{ entity: 'ensAvatar', address, chainId }] as const
-
-const queryFn = ({
-  queryKey: [{ address, chainId }],
-}: QueryFunctionArgs<typeof queryKey>) => {
-  if (!address) throw new Error('address is required')
-  return fetchEnsAvatar({ address, chainId })
-=======
 type QueryKeyArgs = UseEnsAvatarArgs
 type QueryKeyConfig = Pick<UseEnsLookupConfig, 'scopeKey'>
 
 function queryKey({
-  addressOrName,
+  address,
   chainId,
   scopeKey,
 }: QueryKeyArgs & QueryKeyConfig) {
-  return [{ entity: 'ensAvatar', addressOrName, chainId, scopeKey }] as const
+  return [{ entity: 'ensAvatar', address, chainId, scopeKey }] as const
 }
 
 function queryFn({
-  queryKey: [{ addressOrName, chainId }],
+  queryKey: [{ address, chainId }],
 }: QueryFunctionArgs<typeof queryKey>) {
-  if (!addressOrName) throw new Error('addressOrName is required')
-  return fetchEnsAvatar({ addressOrName, chainId })
->>>>>>> 470cfbb5
+  if (!address) throw new Error('address is required')
+  return fetchEnsAvatar({ address, chainId })
 }
 
 export function useEnsAvatar({
@@ -58,11 +42,7 @@
 }: UseEnsAvatarArgs & UseEnsLookupConfig = {}) {
   const chainId = useChainId({ chainId: chainId_ })
 
-<<<<<<< HEAD
-  return useQuery(queryKey({ address, chainId }), queryFn, {
-=======
-  return useQuery(queryKey({ addressOrName, chainId, scopeKey }), queryFn, {
->>>>>>> 470cfbb5
+  return useQuery(queryKey({ address, chainId, scopeKey }), queryFn, {
     cacheTime,
     enabled: Boolean(enabled && address && chainId),
     staleTime,
