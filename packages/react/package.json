--- conflicted
+++ resolved
@@ -2,11 +2,7 @@
   "name": "wagmi",
   "description": "React Hooks for Ethereum",
   "license": "MIT",
-<<<<<<< HEAD
   "version": "1.0.0-next.6",
-=======
-  "version": "0.12.13",
->>>>>>> 38f03dab
   "repository": {
     "type": "git",
     "url": "https://github.com/wagmi-dev/wagmi.git",
@@ -136,14 +132,8 @@
     "@types/react-dom": "^18.0.3",
     "@types/use-sync-external-store": "^0.0.3",
     "react": "^18.1.0",
-<<<<<<< HEAD
-    "react-17": "npm:react@17.0.2",
     "react-dom": "^18.1.0",
-    "react-dom-17": "npm:react-dom@17.0.2",
     "viem": "0.3.17"
-=======
-    "react-dom": "^18.1.0"
->>>>>>> 38f03dab
   },
   "keywords": [
     "react",
